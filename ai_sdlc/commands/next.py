"""`aisdlc next` – generate the next lifecycle file via AI agent."""

from __future__ import annotations

import sys
from dataclasses import dataclass
from pathlib import Path

from ai_sdlc.services.context7_service import Context7Service
from ai_sdlc.types import ConfigDict, LockDict
from ai_sdlc.utils import ROOT, load_config, read_lock, write_lock
from ai_sdlc.services.ai_service import (
    generate_text,
    AiServiceError,
    ApiKeyMissingError,
    UnsupportedProviderError,
    OpenAIError,
)

PLACEHOLDER = "<prev_step></prev_step>"


def _validate_required_files(
    prev_file: Path,
    prompt_file: Path,
    prev_step: str,
    next_step: str,
    conf: ConfigDict,
) -> None:
    """Validate that required files exist."""
    if not prev_file.exists():
        print(f"❌ Error: The previous step's output file '{prev_file}' is missing.")
        print(f"   This file is required as input to generate the '{next_step}' step.")
        print(
            "   Please restore this file (e.g., from version control) or ensure it was correctly generated."
        )
        print(
            f"   If you need to restart the '{prev_step}', you might need to adjust '.aisdlc.lock' or re-run the command that generates '{prev_step}'."
        )
        sys.exit(1)

    if not prompt_file.exists():
        print(f"❌ Critical Error: Prompt template file '{prompt_file}' is missing.")
        print(f"   This file is essential for generating the '{next_step}' step.")
        print(f"   Please ensure it exists in your '{conf['prompt_dir']}/' directory.")
        print(
            "   You may need to restore it from version control or your initial 'aisdlc init' setup."
        )
        sys.exit(1)


def _read_and_merge_content(prev_file: Path, prompt_file: Path) -> str:
    """Read previous step and prompt template, then merge them."""
    print(f"ℹ️  Reading previous step from: {prev_file}")
    prev_step_content = prev_file.read_text()
    print(f"ℹ️  Reading prompt template from: {prompt_file}")
    prompt_template_content = prompt_file.read_text()
    return prompt_template_content.replace(PLACEHOLDER, prev_step_content)


@dataclass
class Context7Config:
    """Configuration for Context7 enrichment."""

    conf: ConfigDict
    workdir: Path
    steps: list[str]
    idx: int
    slug: str
    next_step: str


def _apply_context7_enrichment(config: Context7Config, merged_prompt: str) -> str:
    """Apply Context7 enrichment if enabled."""
    context7_cfg = config.conf.get("context7")
    context7_enabled = (
        True if context7_cfg is None else context7_cfg.get("enabled", True)
    )
    if not context7_enabled:
        return merged_prompt

    print("📚  Enriching prompt with Context7 documentation...")

    # Initialize Context7 service
    context7 = Context7Service(ROOT / ".context7_cache")

    # Read all previous content for better context
    all_content = []
    for i in range(config.idx + 1):
        step_file = config.workdir / f"{config.steps[i]}-{config.slug}.md"
        if step_file.exists():
            all_content.append(step_file.read_text())

    combined_content = "\n\n".join(all_content)

    # Enrich the prompt with library documentation
    enriched_prompt = context7.enrich_prompt(
        merged_prompt, config.next_step, combined_content
    )

    # Show detected libraries
    detected_libs = context7.extract_libraries_from_text(combined_content)
    if detected_libs:
        print(f"   Detected libraries: {', '.join(detected_libs)}")

    return enriched_prompt


def _write_prompt_and_show_instructions(
    prompt_output_file: Path, merged_prompt: str, next_step: str, next_file: Path
) -> None:
    """Write prompt file and display instructions."""
    prompt_output_file.write_text(merged_prompt)

    print(f"📝  Generated AI prompt file: {prompt_output_file}")
    print(
        f"🤖  Please use this prompt with your preferred AI tool to generate content for step '{next_step}'"
    )
    print(f"    Then save the AI's response to: {next_file}")
    print()
    print("💡  Options:")
    print(
        "    • Copy the prompt content and paste into any AI chat (Claude, ChatGPT, etc.)"
    )
    print("    • Use with Cursor: cursor agent --file " + str(prompt_output_file))
    print("    • Use with any other AI-powered editor or CLI tool")
    print()
    print(
        f"⏭️   After saving the AI response, the next step file should be: {next_file}"
    )
    print("    Once ready, run 'aisdlc next' again to continue to the next step.")


def _handle_next_step_file(
    next_file: Path, next_step: str, lock: LockDict, prompt_output_file: Path
) -> None:
    """Check if next step file exists and handle accordingly."""
    if next_file.exists():
        print(f"✅  Found existing file: {next_file}")
        print("    Proceeding to update the workflow state...")

        # Update the lock to reflect the current step
        lock["current"] = next_step
        write_lock(lock)
        print(f"✅  Advanced to step: {next_step}")

        # Clean up the prompt file since it's no longer needed
        if prompt_output_file.exists():
            prompt_output_file.unlink()
            print(f"🧹  Cleaned up prompt file: {prompt_output_file}")
    else:
        print(f"⏸️   Waiting for you to create: {next_file}")
        print(
            "    Use the generated prompt with your AI tool, then run 'aisdlc next' again."
        )


def _validate_workflow_state(
    conf: ConfigDict, lock: LockDict
) -> tuple[str, int, list[str]]:
    """Validate workflow state and return slug, current index, and steps."""
    if not lock:
        print("❌  No active workstream. Run `aisdlc new` first.")
        sys.exit(1)

    if "slug" not in lock or "current" not in lock:
        print("❌  Invalid lock file. Run 'aisdlc status' to regenerate.")
        sys.exit(1)

    slug = lock["slug"]
    steps = conf["steps"]
    idx = steps.index(lock["current"])

    if idx + 1 >= len(steps):
        print("🎉  All steps complete. Run `aisdlc done` to archive.")
        sys.exit(0)

    return slug, idx, steps


def _prepare_file_paths(
    conf: ConfigDict, slug: str, prev_step: str, next_step: str
) -> tuple[Path, Path, Path, Path, Path]:
    """Prepare and return all required file paths."""
    workdir = ROOT / conf["active_dir"] / slug
    prev_file = workdir / f"{prev_step}-{slug}.md"
    prompt_file = ROOT / conf["prompt_dir"] / f"{next_step}.prompt.yml"
    next_file = workdir / f"{next_step}-{slug}.md"
    prompt_output_file = workdir / f"_prompt-{next_step}.md"

    return workdir, prev_file, prompt_file, next_file, prompt_output_file


def run_next(args: list[str] | None = None) -> None:
    """Generate the next lifecycle file via AI agent.

    Args:
        args: Command line arguments (currently unused)

    Raises:
        SystemExit: If no active workstream, all steps complete, or file errors occur
    """
    conf: ConfigDict = load_config()
    lock: LockDict = read_lock()

    # Validate workflow state
    slug, idx, steps = _validate_workflow_state(conf, lock)

    prev_step = steps[idx]
    next_step = steps[idx + 1]

    # Prepare file paths
    workdir, prev_file, prompt_file, next_file, prompt_output_file = (
        _prepare_file_paths(conf, slug, prev_step, next_step)
    )

    # Validate required files
    _validate_required_files(prev_file, prompt_file, prev_step, next_step, conf)

    # Read and merge content
    merged_prompt = _read_and_merge_content(prev_file, prompt_file)

    # Apply Context7 enrichment if enabled
    context7_config = Context7Config(
        conf=conf, workdir=workdir, steps=steps, idx=idx, slug=slug, next_step=next_step
    )
    merged_prompt = _apply_context7_enrichment(context7_config, merged_prompt)

<<<<<<< HEAD
    ai_provider_config = conf.get("ai_provider")
    perform_api_call = False # Flag to determine if API call should be attempted

    if ai_provider_config:
        direct_api_calls_enabled = ai_provider_config.get("direct_api_calls", False)
        provider_name = ai_provider_config.get("name", "manual")
        if direct_api_calls_enabled and provider_name != "manual":
            perform_api_call = True

    if perform_api_call and ai_provider_config: # ai_provider_config should exist if perform_api_call is True
        print(f"🤖 Attempting to generate text using AI provider: {ai_provider_config.get('name')}...")
        try:
            generated_content = generate_text(merged_prompt, ai_provider_config)
            next_file.write_text(generated_content)
            print(f"✅ AI successfully generated content and saved to: {next_file}")
            # Successfully generated, so we can skip writing the prompt file for manual use
            if prompt_output_file.exists(): # Clean up _prompt- file if it was somehow created before or in a previous failed run
                prompt_output_file.unlink()

        except ApiKeyMissingError as e:
            print(f"❌ API Key Missing Error: {e}")
            print("   Falling back to manual prompt generation.")
            _write_prompt_and_show_instructions(prompt_output_file, merged_prompt, next_step, next_file)
        except UnsupportedProviderError as e:
            print(f"❌ Unsupported Provider Error: {e}")
            print("   Falling back to manual prompt generation.")
            _write_prompt_and_show_instructions(prompt_output_file, merged_prompt, next_step, next_file)
        except OpenAIError as e: # Specific OpenAI errors
            print(f"❌ OpenAI API Error: {e}")
            print("   Falling back to manual prompt generation.")
            _write_prompt_and_show_instructions(prompt_output_file, merged_prompt, next_step, next_file)
        except AiServiceError as e: # Catch-all for other AiService errors
            print(f"❌ AI Service Error: {e}")
            print("   Falling back to manual prompt generation.")
            _write_prompt_and_show_instructions(prompt_output_file, merged_prompt, next_step, next_file)
        except Exception as e: # Catch unexpected errors during API call
            print(f"❌ An unexpected error occurred during AI text generation: {e}")
            print("   Falling back to manual prompt generation.")
            _write_prompt_and_show_instructions(prompt_output_file, merged_prompt, next_step, next_file)
    else:
        if ai_provider_config and ai_provider_config.get("name") != "manual":
            print("ℹ️  Direct API calls are disabled or provider is not configured for direct calls.")
        # Write prompt and display instructions for manual processing
        _write_prompt_and_show_instructions(prompt_output_file, merged_prompt, next_step, next_file)
=======
    # Write prompt and display instructions
    _write_prompt_and_show_instructions(
        prompt_output_file, merged_prompt, next_step, next_file
    )
>>>>>>> ce63df32

    # Check and handle existing next step file (always do this)
    _handle_next_step_file(next_file, next_step, lock, prompt_output_file)<|MERGE_RESOLUTION|>--- conflicted
+++ resolved
@@ -226,7 +226,6 @@
     )
     merged_prompt = _apply_context7_enrichment(context7_config, merged_prompt)
 
-<<<<<<< HEAD
     ai_provider_config = conf.get("ai_provider")
     perform_api_call = False # Flag to determine if API call should be attempted
 
@@ -271,12 +270,6 @@
             print("ℹ️  Direct API calls are disabled or provider is not configured for direct calls.")
         # Write prompt and display instructions for manual processing
         _write_prompt_and_show_instructions(prompt_output_file, merged_prompt, next_step, next_file)
-=======
-    # Write prompt and display instructions
-    _write_prompt_and_show_instructions(
-        prompt_output_file, merged_prompt, next_step, next_file
-    )
->>>>>>> ce63df32
 
     # Check and handle existing next step file (always do this)
     _handle_next_step_file(next_file, next_step, lock, prompt_output_file)