--- conflicted
+++ resolved
@@ -29,12 +29,8 @@
 try:
     import tomllib as toml_lib  # Python 3.11+
 except ModuleNotFoundError:  # pragma: no cover – fallback for < 3.11
-<<<<<<< HEAD
-    import tomli as toml_lib  # type: ignore[import-not-found,no-redef]  # noqa: D401  # `uv pip install tomli`
-=======
     # `uv pip install tomli`
     import tomli as toml_lib  # noqa: D401  # pyright: ignore[reportMissingImports]
->>>>>>> 83e2485f
 
 
 def load_config() -> ConfigDict:
