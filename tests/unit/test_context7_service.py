# pyright: reportMissingImports=false
"""Unit tests for Context7 service."""

import tempfile
from datetime import datetime, timedelta
from pathlib import Path
from unittest.mock import Mock, patch

import pytest

from ai_sdlc.services.context7_service import Context7Service


class TestContext7Service:
    """Test Context7Service functionality."""

    @pytest.fixture
    def temp_cache_dir(self):
        """Create a temporary cache directory."""
        with tempfile.TemporaryDirectory() as tmpdir:
            yield Path(tmpdir)

    @pytest.fixture
    def service(self, temp_cache_dir):
        """Create a Context7Service instance with temp cache."""
        return Context7Service(temp_cache_dir)

    def test_init_creates_cache_dir(self, temp_cache_dir):
        """Test that initialization creates cache directory."""
        cache_dir = temp_cache_dir / "test_cache"
        assert not cache_dir.exists()

        Context7Service(cache_dir)
        assert cache_dir.exists()

    def test_extract_libraries_from_text(self, service):
        """Test library extraction from text."""
        text = """
        We're building a web app using React and FastAPI.
        The database is PostgreSQL and we're using Redux for state management.
        Testing is done with pytest and jest.
        """

        libraries = service.extract_libraries_from_text(text)

        assert "react" in libraries
        assert "fastapi" in libraries
        assert "postgresql" in libraries
        assert "redux" in libraries
        assert "pytest" in libraries
        assert "jest" in libraries

    def test_extract_libraries_with_variants(self, service):
        """Test library extraction handles variants."""
        text = "Using ReactJS with Express.js and MongoDB"

        libraries = service.extract_libraries_from_text(text)

        assert "react" in libraries  # ReactJS -> react
        assert "express" in libraries  # Express.js -> express
        assert "mongodb" in libraries  # MongoDB -> mongodb

    def test_extract_libraries_case_insensitive(self, service):
        """Test library extraction is case insensitive."""
        text = "REACT and DJANGO with MYSQL"

        libraries = service.extract_libraries_from_text(text)

        assert "react" in libraries
        assert "django" in libraries
        assert "mysql" in libraries

    def test_get_topic_for_step(self, service):
        """Test topic selection for different steps."""
        assert "project structure" in service._get_topic_for_step("3-system-template")
        assert "design patterns" in service._get_topic_for_step("4-systems-patterns")
        assert "testing" in service._get_topic_for_step("7-tests")
        assert "api reference" in service._get_topic_for_step("unknown-step")

    def test_get_step_specific_libraries(self, service):
        """Test step-specific library recommendations."""
        libs = service.get_step_specific_libraries("3-system-template")
        assert "react" in libs
        assert "fastapi" in libs

        libs = service.get_step_specific_libraries("7-tests")
        assert "pytest" in libs
        assert "jest" in libs

    def test_cache_validity(self, service):
        """Test cache entry validity checking."""
        # Valid cache entry (recent)
        valid_entry = {
            "timestamp": datetime.now().isoformat(),
            "library_id": "test-lib",
        }
        assert service._is_cache_valid(valid_entry)

        # Invalid cache entry (old)
        old_entry = {
            "timestamp": (datetime.now() - timedelta(days=8)).isoformat(),
            "library_id": "test-lib",
        }
        assert not service._is_cache_valid(old_entry)

        # Invalid cache entry (no timestamp)
        invalid_entry = {"library_id": "test-lib"}
        assert not service._is_cache_valid(invalid_entry)

    def test_format_library_docs_section(self, service):
        """Test documentation formatting."""
        library_docs = {
            "react": "React documentation content",
            "fastapi": "FastAPI documentation content",
        }

        formatted = service.format_library_docs_section(library_docs)

        assert "## Context7 Library Documentation" in formatted
        assert "### React Documentation" in formatted
        assert "### Fastapi Documentation" in formatted
        assert "React documentation content" in formatted
        assert "FastAPI documentation content" in formatted

    def test_format_library_docs_empty(self, service):
        """Test empty documentation formatting."""
        formatted = service.format_library_docs_section({})
        assert formatted == ""

    @patch("ai_sdlc.services.context7_service.Context7Client")
    def test_enrich_prompt_with_cache_hit(
        self, mock_client_class, service, temp_cache_dir
    ):
        """Test prompt enrichment with cached documentation."""
        # Setup cache
        cache_key = "react_3-system-template"
        cache_file = temp_cache_dir / f"{cache_key}.md"
        cache_file.write_text("Cached React docs")

        service.cache_index[cache_key] = {
            "timestamp": datetime.now().isoformat(),
            "library_id": "/react/react",
        }
        service._save_cache_index()

        # Test enrichment
        prompt = "Build a system with <context7_docs></context7_docs>"
        previous_content = "Using React for frontend"

        enriched = service.enrich_prompt(prompt, "3-system-template", previous_content)

        assert "Cached React docs" in enriched
        assert "<context7_docs>" not in enriched
        mock_client_class.return_value.resolve_library_id.assert_not_called()

    @patch("ai_sdlc.services.context7_service.Context7Client")
    def test_enrich_prompt_with_cache_miss(self, mock_client_class, service):
        """Test prompt enrichment without cache."""
        # Setup mock client
        mock_client = Mock()
        mock_client.resolve_library_id.return_value = "/vue/vue"
        mock_client.get_library_docs.return_value = "Fresh Vue docs"
        mock_client_class.return_value = mock_client

        # Replace the service's client with our mock
        service.client = mock_client

        # Test enrichment
        prompt = "Build a system"
        previous_content = "Using Vue for frontend"

        enriched = service.enrich_prompt(prompt, "3-system-template", previous_content)

        assert "Fresh Vue docs" in enriched
        mock_client.resolve_library_id.assert_called_once_with("vue")
        mock_client.get_library_docs.assert_called_once()

    def test_create_context_command_output(self, service):
        """Test context command output formatting."""
        detected_libs = ["react", "fastapi", "postgresql"]
<<<<<<< HEAD
        output = service.create_context_command_output(
            "3-system-template", detected_libs
        )
=======
        output = service.create_context_command_output("3-system-template", detected_libs)
>>>>>>> 83e2485f

        assert "Context7 Library Detection" in output
        assert "react" in output
        assert "fastapi" in output
        assert "postgresql" in output
        assert "These libraries will be included" in output

    def test_create_context_command_output_no_libs(self, service):
        """Test context command output with no libraries."""
        output = service.create_context_command_output("3-system-template", [])

        assert "No libraries detected" in output
        assert "aisdlc context --libraries" in output

    def test_cache_locking(self, service, temp_cache_dir):
        """Test cache file locking mechanism."""
        # Test acquire and release lock
        service._acquire_lock()
        assert service.cache_lock_file.exists()

        service._release_lock()
        # Lock file still exists but is unlocked
        assert service.cache_lock_file.exists()

    def test_library_patterns_compiled(self):
        """Test that library patterns are pre-compiled."""
        from ai_sdlc.services.context7_service import LIBRARY_PATTERNS

        assert len(LIBRARY_PATTERNS) > 0
        for pattern in LIBRARY_PATTERNS:
            # Verify these are compiled regex objects
            assert hasattr(pattern, "pattern")
            assert hasattr(pattern, "findall")<|MERGE_RESOLUTION|>--- conflicted
+++ resolved
@@ -178,13 +178,9 @@
     def test_create_context_command_output(self, service):
         """Test context command output formatting."""
         detected_libs = ["react", "fastapi", "postgresql"]
-<<<<<<< HEAD
         output = service.create_context_command_output(
             "3-system-template", detected_libs
         )
-=======
-        output = service.create_context_command_output("3-system-template", detected_libs)
->>>>>>> 83e2485f
 
         assert "Context7 Library Detection" in output
         assert "react" in output
