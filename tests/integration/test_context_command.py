# pyright: reportMissingImports=false
"""Integration tests for the context command."""

import json
import tempfile
from pathlib import Path
from unittest.mock import Mock, patch

import pytest

from ai_sdlc.commands.context import run_context


class TestContextCommand:
    """Test context command functionality."""

    @pytest.fixture
    def temp_project(self):
        """Create a temporary project structure."""
        with tempfile.TemporaryDirectory() as tmpdir:
            project_dir = Path(tmpdir)

            # Create config file
            config = {
                "version": "0.1.0",
                "active_dir": "doing",
                "done_dir": "done",
                "prompt_dir": "prompts",
                "steps": ["00-idea", "01-prd", "02-prd-plus"],
            }
            (project_dir / ".aisdlc").write_text(
                f"""
                version = "{config["version"]}"
                active_dir = "{config["active_dir"]}"
                done_dir = "{config["done_dir"]}"
                prompt_dir = "{config["prompt_dir"]}"
                steps = {json.dumps(config["steps"])}
                """
            )

            # Create lock file
            lock = {"slug": "test-project", "current": "00-idea"}
            (project_dir / ".aisdlc.lock").write_text(json.dumps(lock))

            # Create project directories
            (project_dir / "doing" / "test-project").mkdir(parents=True)

            # Create idea file with library mentions
            idea_file = (
                project_dir / "doing" / "test-project" / "00-idea-test-project.md"
            )
            idea_file.write_text("""
<<<<<<< HEAD
# Test Project

Building a web app using React and FastAPI.
Database will be PostgreSQL.
""")
=======
            # Test Project
            Building a web app using React and FastAPI.
            Database will be PostgreSQL.
            """)
>>>>>>> 83e2485f

            yield project_dir

    def test_context_no_args(self, temp_project, monkeypatch):
        """Test context command with no arguments."""
        monkeypatch.chdir(temp_project)

<<<<<<< HEAD
        with (
            patch("ai_sdlc.commands.context.ROOT", temp_project),
            patch("ai_sdlc.utils.ROOT", temp_project),
        ):
            with patch("builtins.print") as mock_print:
=======
        with patch('ai_sdlc.commands.context.ROOT', temp_project), \
             patch('ai_sdlc.utils.ROOT', temp_project):
            with patch('builtins.print') as mock_print:
>>>>>>> 83e2485f
                run_context([])

        # Should detect libraries and show output
        output = " ".join(str(call[0][0]) for call in mock_print.call_args_list)
        assert "Context7 Library Detection" in output
        assert "react" in output
        assert "fastapi" in output
        assert "postgresql" in output

    def test_context_with_libraries_arg(self, temp_project, monkeypatch):
        """Test context command with --libraries argument."""
        monkeypatch.chdir(temp_project)

<<<<<<< HEAD
        with (
            patch("ai_sdlc.commands.context.ROOT", temp_project),
            patch("ai_sdlc.utils.ROOT", temp_project),
        ):
            with patch("builtins.print") as mock_print:
=======
        with patch('ai_sdlc.commands.context.ROOT', temp_project), \
             patch('ai_sdlc.utils.ROOT', temp_project):
            with patch('builtins.print') as mock_print:
>>>>>>> 83e2485f
                run_context(["--libraries", "django,redis"])

        output = " ".join(str(call[0][0]) for call in mock_print.call_args_list)
        assert "django" in output
        assert "redis" in output

    def test_context_invalid_library_name(self, temp_project, monkeypatch):
        """Test context command with invalid library name."""
        monkeypatch.chdir(temp_project)

<<<<<<< HEAD
        with (
            patch("ai_sdlc.commands.context.ROOT", temp_project),
            patch("ai_sdlc.utils.ROOT", temp_project),
        ):
=======
        with patch('ai_sdlc.commands.context.ROOT', temp_project), \
             patch('ai_sdlc.utils.ROOT', temp_project):
>>>>>>> 83e2485f
            with pytest.raises(SystemExit):
                with patch("builtins.print") as mock_print:
                    run_context(["--libraries", "inv@lid!"])

        output = " ".join(str(call[0][0]) for call in mock_print.call_args_list)
        assert "Invalid library name" in output

    def test_context_show_cache(self, temp_project, monkeypatch):
        """Test context command with --show-cache."""
        monkeypatch.chdir(temp_project)

        # Create cache directory with a file
        cache_dir = temp_project / ".context7_cache"
        cache_dir.mkdir()
        (cache_dir / "react_00-idea.md").write_text("Cached content")

<<<<<<< HEAD
        with (
            patch("ai_sdlc.commands.context.ROOT", temp_project),
            patch("ai_sdlc.utils.ROOT", temp_project),
        ):
            with patch("builtins.print") as mock_print:
=======
        with patch('ai_sdlc.commands.context.ROOT', temp_project), \
             patch('ai_sdlc.utils.ROOT', temp_project):
            with patch('builtins.print') as mock_print:
>>>>>>> 83e2485f
                run_context(["--show-cache"])

        output = " ".join(str(call[0][0]) for call in mock_print.call_args_list)
        assert "Context7 Cache Contents" in output
        assert "react_00-idea" in output

    def test_context_clear_cache(self, temp_project, monkeypatch):
        """Test context command with --clear-cache."""
        monkeypatch.chdir(temp_project)

        # Create cache directory
        cache_dir = temp_project / ".context7_cache"
        cache_dir.mkdir()
        (cache_dir / "test.md").write_text("test")

<<<<<<< HEAD
        with (
            patch("ai_sdlc.commands.context.ROOT", temp_project),
            patch("ai_sdlc.utils.ROOT", temp_project),
        ):
            with patch("builtins.print") as mock_print:
=======
        with patch('ai_sdlc.commands.context.ROOT', temp_project), \
             patch('ai_sdlc.utils.ROOT', temp_project):
            with patch('builtins.print') as mock_print:
>>>>>>> 83e2485f
                run_context(["--clear-cache"])

        output = " ".join(str(call[0][0]) for call in mock_print.call_args_list)
        assert "Context7 cache cleared" in output
        assert cache_dir.exists()
        assert not any(cache_dir.iterdir())

    def test_context_no_active_workstream(self, temp_project, monkeypatch):
        """Test context command without active workstream."""
        monkeypatch.chdir(temp_project)

        # Remove lock file
        (temp_project / ".aisdlc.lock").write_text("{}")

<<<<<<< HEAD
        with (
            patch("ai_sdlc.commands.context.ROOT", temp_project),
            patch("ai_sdlc.utils.ROOT", temp_project),
        ):
=======
        with patch('ai_sdlc.commands.context.ROOT', temp_project), \
             patch('ai_sdlc.utils.ROOT', temp_project):
>>>>>>> 83e2485f
            with pytest.raises(SystemExit):
                with patch("builtins.print") as mock_print:
                    run_context([])

        output = " ".join(str(call[0][0]) for call in mock_print.call_args_list)
        assert "No active workstream" in output

    def test_context_unknown_argument(self, temp_project, monkeypatch):
        """Test context command with unknown argument."""
        monkeypatch.chdir(temp_project)

<<<<<<< HEAD
        with (
            patch("ai_sdlc.commands.context.ROOT", temp_project),
            patch("ai_sdlc.utils.ROOT", temp_project),
        ):
=======
        with patch('ai_sdlc.commands.context.ROOT', temp_project), \
             patch('ai_sdlc.utils.ROOT', temp_project):
>>>>>>> 83e2485f
            with pytest.raises(SystemExit):
                with patch("builtins.print") as mock_print:
                    run_context(["--unknown"])

        output = " ".join(str(call[0][0]) for call in mock_print.call_args_list)
        assert "Unknown argument" in output

    @patch("ai_sdlc.commands.context.Context7Service")
    def test_context_with_step_recommendations(
        self, mock_service_class, temp_project, monkeypatch
    ):
        """Test context command shows step-specific recommendations."""
        monkeypatch.chdir(temp_project)

        # Mock the service
        mock_service = Mock()
        mock_service.extract_libraries_from_text.return_value = ["react"]
        mock_service.get_step_specific_libraries.return_value = ["jest", "vitest"]
        mock_service.create_context_command_output.return_value = "Test output"
        mock_service_class.return_value = mock_service

        # Update lock to be on a test step
        lock = {"slug": "test-project", "current": "01-prd"}
        (temp_project / ".aisdlc.lock").write_text(json.dumps(lock))

<<<<<<< HEAD
        with (
            patch("ai_sdlc.commands.context.ROOT", temp_project),
            patch("ai_sdlc.utils.ROOT", temp_project),
        ):
            with patch("builtins.print") as mock_print:
=======
        with patch('ai_sdlc.commands.context.ROOT', temp_project), \
             patch('ai_sdlc.utils.ROOT', temp_project):
            with patch('builtins.print') as mock_print:
>>>>>>> 83e2485f
                run_context([])

        # Should call get_step_specific_libraries for next step
        mock_service.get_step_specific_libraries.assert_called()

        output = " ".join(str(call[0][0]) for call in mock_print.call_args_list)
        assert "Recommended for next step" in output<|MERGE_RESOLUTION|>--- conflicted
+++ resolved
@@ -50,18 +50,11 @@
                 project_dir / "doing" / "test-project" / "00-idea-test-project.md"
             )
             idea_file.write_text("""
-<<<<<<< HEAD
 # Test Project
 
 Building a web app using React and FastAPI.
 Database will be PostgreSQL.
 """)
-=======
-            # Test Project
-            Building a web app using React and FastAPI.
-            Database will be PostgreSQL.
-            """)
->>>>>>> 83e2485f
 
             yield project_dir
 
@@ -69,17 +62,11 @@
         """Test context command with no arguments."""
         monkeypatch.chdir(temp_project)
 
-<<<<<<< HEAD
-        with (
-            patch("ai_sdlc.commands.context.ROOT", temp_project),
-            patch("ai_sdlc.utils.ROOT", temp_project),
-        ):
-            with patch("builtins.print") as mock_print:
-=======
-        with patch('ai_sdlc.commands.context.ROOT', temp_project), \
-             patch('ai_sdlc.utils.ROOT', temp_project):
-            with patch('builtins.print') as mock_print:
->>>>>>> 83e2485f
+        with (
+            patch("ai_sdlc.commands.context.ROOT", temp_project),
+            patch("ai_sdlc.utils.ROOT", temp_project),
+        ):
+            with patch("builtins.print") as mock_print:
                 run_context([])
 
         # Should detect libraries and show output
@@ -93,17 +80,11 @@
         """Test context command with --libraries argument."""
         monkeypatch.chdir(temp_project)
 
-<<<<<<< HEAD
-        with (
-            patch("ai_sdlc.commands.context.ROOT", temp_project),
-            patch("ai_sdlc.utils.ROOT", temp_project),
-        ):
-            with patch("builtins.print") as mock_print:
-=======
-        with patch('ai_sdlc.commands.context.ROOT', temp_project), \
-             patch('ai_sdlc.utils.ROOT', temp_project):
-            with patch('builtins.print') as mock_print:
->>>>>>> 83e2485f
+        with (
+            patch("ai_sdlc.commands.context.ROOT", temp_project),
+            patch("ai_sdlc.utils.ROOT", temp_project),
+        ):
+            with patch("builtins.print") as mock_print:
                 run_context(["--libraries", "django,redis"])
 
         output = " ".join(str(call[0][0]) for call in mock_print.call_args_list)
@@ -114,15 +95,10 @@
         """Test context command with invalid library name."""
         monkeypatch.chdir(temp_project)
 
-<<<<<<< HEAD
-        with (
-            patch("ai_sdlc.commands.context.ROOT", temp_project),
-            patch("ai_sdlc.utils.ROOT", temp_project),
-        ):
-=======
-        with patch('ai_sdlc.commands.context.ROOT', temp_project), \
-             patch('ai_sdlc.utils.ROOT', temp_project):
->>>>>>> 83e2485f
+        with (
+            patch("ai_sdlc.commands.context.ROOT", temp_project),
+            patch("ai_sdlc.utils.ROOT", temp_project),
+        ):
             with pytest.raises(SystemExit):
                 with patch("builtins.print") as mock_print:
                     run_context(["--libraries", "inv@lid!"])
@@ -139,17 +115,11 @@
         cache_dir.mkdir()
         (cache_dir / "react_00-idea.md").write_text("Cached content")
 
-<<<<<<< HEAD
-        with (
-            patch("ai_sdlc.commands.context.ROOT", temp_project),
-            patch("ai_sdlc.utils.ROOT", temp_project),
-        ):
-            with patch("builtins.print") as mock_print:
-=======
-        with patch('ai_sdlc.commands.context.ROOT', temp_project), \
-             patch('ai_sdlc.utils.ROOT', temp_project):
-            with patch('builtins.print') as mock_print:
->>>>>>> 83e2485f
+        with (
+            patch("ai_sdlc.commands.context.ROOT", temp_project),
+            patch("ai_sdlc.utils.ROOT", temp_project),
+        ):
+            with patch("builtins.print") as mock_print:
                 run_context(["--show-cache"])
 
         output = " ".join(str(call[0][0]) for call in mock_print.call_args_list)
@@ -165,17 +135,11 @@
         cache_dir.mkdir()
         (cache_dir / "test.md").write_text("test")
 
-<<<<<<< HEAD
-        with (
-            patch("ai_sdlc.commands.context.ROOT", temp_project),
-            patch("ai_sdlc.utils.ROOT", temp_project),
-        ):
-            with patch("builtins.print") as mock_print:
-=======
-        with patch('ai_sdlc.commands.context.ROOT', temp_project), \
-             patch('ai_sdlc.utils.ROOT', temp_project):
-            with patch('builtins.print') as mock_print:
->>>>>>> 83e2485f
+        with (
+            patch("ai_sdlc.commands.context.ROOT", temp_project),
+            patch("ai_sdlc.utils.ROOT", temp_project),
+        ):
+            with patch("builtins.print") as mock_print:
                 run_context(["--clear-cache"])
 
         output = " ".join(str(call[0][0]) for call in mock_print.call_args_list)
@@ -190,15 +154,10 @@
         # Remove lock file
         (temp_project / ".aisdlc.lock").write_text("{}")
 
-<<<<<<< HEAD
-        with (
-            patch("ai_sdlc.commands.context.ROOT", temp_project),
-            patch("ai_sdlc.utils.ROOT", temp_project),
-        ):
-=======
-        with patch('ai_sdlc.commands.context.ROOT', temp_project), \
-             patch('ai_sdlc.utils.ROOT', temp_project):
->>>>>>> 83e2485f
+        with (
+            patch("ai_sdlc.commands.context.ROOT", temp_project),
+            patch("ai_sdlc.utils.ROOT", temp_project),
+        ):
             with pytest.raises(SystemExit):
                 with patch("builtins.print") as mock_print:
                     run_context([])
@@ -210,15 +169,10 @@
         """Test context command with unknown argument."""
         monkeypatch.chdir(temp_project)
 
-<<<<<<< HEAD
-        with (
-            patch("ai_sdlc.commands.context.ROOT", temp_project),
-            patch("ai_sdlc.utils.ROOT", temp_project),
-        ):
-=======
-        with patch('ai_sdlc.commands.context.ROOT', temp_project), \
-             patch('ai_sdlc.utils.ROOT', temp_project):
->>>>>>> 83e2485f
+        with (
+            patch("ai_sdlc.commands.context.ROOT", temp_project),
+            patch("ai_sdlc.utils.ROOT", temp_project),
+        ):
             with pytest.raises(SystemExit):
                 with patch("builtins.print") as mock_print:
                     run_context(["--unknown"])
@@ -244,17 +198,11 @@
         lock = {"slug": "test-project", "current": "01-prd"}
         (temp_project / ".aisdlc.lock").write_text(json.dumps(lock))
 
-<<<<<<< HEAD
-        with (
-            patch("ai_sdlc.commands.context.ROOT", temp_project),
-            patch("ai_sdlc.utils.ROOT", temp_project),
-        ):
-            with patch("builtins.print") as mock_print:
-=======
-        with patch('ai_sdlc.commands.context.ROOT', temp_project), \
-             patch('ai_sdlc.utils.ROOT', temp_project):
-            with patch('builtins.print') as mock_print:
->>>>>>> 83e2485f
+        with (
+            patch("ai_sdlc.commands.context.ROOT", temp_project),
+            patch("ai_sdlc.utils.ROOT", temp_project),
+        ):
+            with patch("builtins.print") as mock_print:
                 run_context([])
 
         # Should call get_step_specific_libraries for next step
