--- conflicted
+++ resolved
@@ -260,42 +260,6 @@
 
 The AI-SDLC workflow follows an 8-step process from idea to tests:
 
-<<<<<<< HEAD
-```mermaid
-flowchart TD
-    I[00-idea]-->P1[01-prd]-->P2[02-prd-plus]-->A[03-system-template]
-    A-->SP[04-systems-patterns]-->T[05-tasks]-->TP[06-tasks-plus]-->TESTS[07-tests]
-
-    %% AI interaction for steps 0-4 (idea, prd, prd-plus, arch, patterns)
-    INTERACTIVE_AI[💬 AI Interaction<br/>(Manual Prompt OR Direct API Call)]
-    I -.-> INTERACTIVE_AI
-    P1 -.-> INTERACTIVE_AI
-    P2 -.-> INTERACTIVE_AI
-    A -.-> INTERACTIVE_AI
-    SP -.-> INTERACTIVE_AI
-    INTERACTIVE_AI -.-> I
-    INTERACTIVE_AI -.-> P1
-    INTERACTIVE_AI -.-> P2
-    INTERACTIVE_AI -.-> A
-    INTERACTIVE_AI -.-> SP
-
-    %% Step 05-tasks (T) can also use AI for drafting or review
-    T -.-> INTERACTIVE_AI
-    INTERACTIVE_AI -.-> T
-
-    %% AI processing for steps 6-7 (tasks-plus, tests)
-    AUTOMATED_AI[🤖 AI Processing<br/>(Manual Prompt OR Direct API Call)]
-    TP -.-> AUTOMATED_AI
-    TESTS -.-> AUTOMATED_AI
-    AUTOMATED_AI -.-> TP  // Link for potential regeneration/iteration
-    AUTOMATED_AI -.-> TESTS // Link for potential regeneration/iteration
-
-    classDef stepStyle fill:#ECECFF,stroke:#999,stroke-width:2px,color:#000
-    class I,P1,P2,A,SP,T,TP,TESTS stepStyle
-    classDef aiNodeStyle fill:#DFFFEF,stroke:#999,stroke-width:2px,color:#000
-    class INTERACTIVE_AI,AUTOMATED_AI aiNodeStyle
-```
-=======
 1. **Idea** - Capture and refine your initial concept
 2. **PRD** - Create product requirements document
 3. **PRD Plus** - Enhance requirements with technical details
@@ -304,7 +268,6 @@
 6. **Tasks** - Break down implementation into tasks
 7. **Tasks Plus** - Review and refine task list
 8. **Tests** - Generate comprehensive test suite
->>>>>>> ce63df32
 
 ### 🎯 Workflow Modes
 
@@ -414,56 +377,14 @@
 
 ---
 
-## 🚀 CI/CD & Quality Assurance
-
-AI-SDLC includes comprehensive GitHub Actions workflows for continuous integration and quality assurance:
-
-### 🔍 Automated Testing & Linting
-- **Multi-OS Testing**: Tests run on Ubuntu, Windows, and macOS
-- **Python Versions**: Supports Python 3.11, 3.12, and 3.13
-- **Type Checking**: Full Pyright/mypy type coverage
-- **Code Quality**: Ruff linting and formatting
-
-### 🔒 Security Workflows
-- **CodeQL Analysis**: Automated security vulnerability scanning
-- **Dependency Scanning**: Checks for known vulnerabilities in dependencies
-- **Secrets Detection**: Prevents accidental credential commits
-- **SAST**: Static application security testing with Semgrep
-
-### 🤖 AI-Powered Code Review
-- **CodeRabbit Integration**: Automated AI code reviews on every PR
-- **Custom AST Rules**: Enforces project-specific best practices
-- **Smart Suggestions**: Context-aware improvement recommendations
-
-### 📦 Dependency Management
-- **Automated Updates**: Weekly dependency update PRs
-- **Security Patches**: Priority updates for security vulnerabilities
-- **Compatibility Testing**: Ensures updates don't break functionality
-
----
-
 ## 🏗️ Project Structure
 
 ```text
 .
-├── .github/                # GitHub configuration
-│   ├── workflows/          # GitHub Actions CI/CD
-│   │   ├── ci.yml          # Main CI workflow
-│   │   ├── security.yml    # Security scanning
-│   │   └── dependency-update.yml # Automated updates
-│   └── assets/             # Repository images
-├── .coderabbit.yaml        # CodeRabbit AI review configuration
-├── .coderabbit/            # Custom AST rules for code review
 ├── ai_sdlc/                # main Python package
 │   ├── cli.py              # entry point for `aisdlc`
-│   ├── commands/           # sub-commands: init | new | next | status | done | context
-│   ├── services/           # external service integrations
-│   │   ├── context7_client.py  # Context7 MCP API client
-│   │   └── context7_service.py # Context7 documentation service
+│   ├── commands/           # sub-commands: init | new | next | status | done
 │   ├── scaffold_template/  # default templates for new projects
-│   ├── config_validator.py # configuration validation
-│   ├── library_mappings.py # library name mappings
-│   ├── types.py            # type definitions
 │   └── utils.py            # shared helpers
 ├── prompts/                # LLM templates for each SDLC step
 │   ├── 0-idea.prompt.yml   # initial idea analysis
@@ -530,8 +451,7 @@
 | CLI            | **Python 3.13**, `click`-style argparse (stdlib) | modern syntax, zero deps runtime       |
 | Package mgmt   | **uv**                                           | fast, lock-file driven reproducibility |
 | Dev tooling    | **Ruff**, **Pyright**, **pytest**                | lint + format, type-check, tests       |
-| AI Integration | **Pluggable AI agents**, **Context7 MCP**        | works with any AI editor or API        |
-| CI/CD          | **GitHub Actions**, **CodeRabbit**                | automated testing, security, reviews   |
+| AI Integration | **Pluggable AI agents**                          | works with any AI editor or API        |
 | Packaging      | `setuptools`, PEP 621 metadata                   | slim install                           |
 
 ### `pyproject.toml` excerpt
@@ -647,25 +567,20 @@
 - [x] **CodeRabbit Integration** - AI-powered code reviews
 - [x] **Multi-OS Testing** - Windows, macOS, and Linux support
 - [x] **Comprehensive Type Coverage** - Full Pyright/mypy type checking
+- [x] **Enhanced AI provider integrations** - *v0.8.0: Support for direct API calls to OpenAI and Anthropic Claude added. Configuration allows specifying provider, model, API key (via env var), and timeout.*
 
 ### 🚧 In Progress
 
-<<<<<<< HEAD
-- [x] **Enhanced AI provider integrations** - *v0.8.0: Support for direct API calls to OpenAI and Anthropic Claude added. Configuration allows specifying provider, model, API key (via env var), and timeout.*
 - [ ] **Pluggable AI providers** – Extend direct API calls to robustly support other models/providers like Google Gemini, etc. This may involve more sophisticated provider-specific handling beyond the current generic setup.
-=======
-- [ ] **Pluggable AI providers** – flag `--model` to swap GPT-4o, Claude, Gemini, etc.
 
 ### 📋 Planned Features
 
->>>>>>> ce63df32
 - [ ] **09-release-plan** step (CI/CD & deployment playbook)
 - [ ] **Context-window management** (summaries / embeddings for large projects)
 - [ ] **Repomix integration** for giant monorepos
 - [ ] **Template customization** - custom prompt templates per project
 - [ ] **Parallel workflows** - multiple features in development simultaneously
 
-
 ### 💭 Future Considerations
 
 - Web UI for workflow visualization
